--- conflicted
+++ resolved
@@ -53,11 +53,8 @@
     "write-file-atomic": "^2.3.0"
   },
   "devDependencies": {
-<<<<<<< HEAD
     "@types/fs-extra": "^5.0.5",
-=======
     "@npm/types": "^1.0.1",
->>>>>>> 3341576d
     "@types/diff": "^4.0.0",
     "@types/entities": "^1.1.0",
     "@types/execa": "^0.9.0",
